use super::Error;
use super::events::{
    GenotypeEvaluatedEvent, GenotypeGenerated, OptimizationRequestedEvent, RequestCompletedEvent,
    RequestTerminatedEvent,
};
use crate::models::{
    Breeder, Crossover, Distribution, Encodeable, Fitness, FitnessGoal, Genotype, Mutagen, Request,
    RequestConclusion, Schedule, ScheduleDecision, Selector, Terminated,
};
use crate::repositories::chainable::{Chain, FromTx, ToTx};
use crate::repositories::{genotypes, morphologies, requests};
use crate::services::lock;
use crate::services::optimization::models::{Terminator, TypeErasedEvaluator};
use fx_event_bus::Publisher;
use std::collections::{HashMap, HashSet};
use tracing::instrument;
use uuid::Uuid;

/// Genetic algorithm optimization service that manages the entire optimization lifecycle.
/// Handles request creation, population generation, genotype evaluation, and breeding.
pub struct Service {
    pub(super) locking: lock::Service,
    pub(super) requests: requests::Repository,
    pub(super) morphologies: morphologies::Repository,
    pub(super) genotypes: genotypes::Repository,
    pub(super) evaluators: HashMap<i32, Box<dyn TypeErasedEvaluator + 'static>>,
    pub(super) max_deduplication_attempts: i32,
}

impl Service {
    /// Creates a new service builder with the required dependencies.
    #[instrument(level = "debug", skip_all)]
    pub(crate) fn builder(
        locking: lock::Service,
        requests: requests::Repository,
        morphologies: morphologies::Repository,
        genotypes: genotypes::Repository,
    ) -> super::ServiceBuilder {
        super::ServiceBuilder {
            locking,
            requests,
            morphologies,
            genotypes,
            evaluators: HashMap::new(),
            max_deduplication_attempts: 5, // Default value
        }
    }

    /// Creates a new genetic algorithm optimization request.
    ///
    /// This is the main entry point for starting genetic algorithm optimization.
    /// It configures and initiates an evolutionary process that will attempt
    /// to find optimal solutions for your problem type.
    ///
    /// # Parameters
    ///
    /// * `type_name` - Human-readable name of the type being optimized (from `Encodeable::NAME`)
    /// * `type_hash` - Unique hash identifying the type structure (from `Encodeable::HASH`)
    /// * `goal` - Optimization objective and stopping criteria
    /// * `schedule` - Controls generation timing and population lifecycle
    /// * `selector` - Parent selection strategy for breeding operations
    /// * `mutagen` - Mutation behavior including temperature and rate schedules
    /// * `crossover` - Genetic recombination method for combining parents
    /// * `distribution` - Initial population generation strategy
    ///
    /// # Optimization Goal
    ///
    /// The `goal` parameter defines when optimization should stop:
    /// - `FitnessGoal::maximize(0.95)` - Stop when fitness reaches 95% or higher
    /// - `FitnessGoal::minimize(0.1)` - Stop when fitness drops to 10% or lower
    ///
    /// # Population Management
    ///
    /// The `schedule` controls generation timing and resource allocation:
    /// - `Schedule::generational(100, 50)` - 100 generations, 50 individuals each
    /// - `Schedule::rolling(5000, 100, 10)` - 5000 total evaluations, 100 max population, breed 10 at a time
    ///
    /// # Parent Selection
    ///
    /// The `selector` determines how parents are chosen for breeding:
    /// - `Selector::tournament(3, 100)` - Tournament selection (size 3) from 100 candidates
    /// - `Selector::roulette(100)` - Fitness-proportionate selection from 100 candidates
    ///
    /// # Mutation Strategy
    ///
    /// The `mutagen` combines temperature (step size) and mutation rate (frequency):
    /// - `Mutagen::constant(0.5, 0.3)` - Fixed 50% temperature, 30% mutation rate
    /// - Adaptive strategies use `Temperature::linear()` and `MutationRate::exponential()`
    ///
    /// # Genetic Recombination
    ///
    /// The `crossover` method combines genetic material from parents:
    /// - `Crossover::uniform(0.5)` - Each gene has 50% chance from first parent
    /// - `Crossover::single_point()` - Cut genome at random point, swap tails
    ///
    /// # Initial Population
    ///
    /// The `distribution` strategy affects initial diversity and convergence:
    /// - `Distribution::latin_hypercube(50)` - Structured sampling for better coverage
    /// - `Distribution::random(50)` - Pure random sampling
    ///
    /// # Common Configurations
    ///
    /// ## Quick Convergence (Time-Constrained)
    /// ```rust,no_run
    /// use fx_durable_ga::models::*;
    /// # use fx_durable_ga::optimization::Service;
    /// # #[derive(Debug)] struct MyType;
    /// # impl Encodeable for MyType {
    /// #     const NAME: &'static str = "MyType";
    /// #     type Phenotype = MyType;
    /// #     fn morphology() -> Vec<GeneBounds> { vec![] }
    /// #     fn encode(&self) -> Vec<i64> { vec![] }
    /// #     fn decode(_: &[i64]) -> Self::Phenotype { MyType }
    /// # }
    /// # async fn example(service: &Service) -> Result<(), Box<dyn std::error::Error>> {
    ///
    /// service.new_optimization_request(
    ///     MyType::NAME,
    ///     MyType::HASH,
    ///     FitnessGoal::maximize(0.90)?,                    // Modest target
    ///     Schedule::generational(20, 30),                 // Small, fast generations
    ///     Selector::tournament(5, 50),                    // Strong selection pressure
    ///     Mutagen::new(
    ///         Temperature::exponential(0.8, 0.1, 1.2, 3)?, // Rapid cooling
    ///         MutationRate::exponential(0.6, 0.05, 1.1, 2)?
    ///     ),
    ///     Crossover::uniform(0.6)?,                       // High recombination
    ///     Distribution::latin_hypercube(30)
    /// ).await?;
    /// # Ok(())
    /// # }
    /// ```
    ///
    /// ## Balanced Search (General Purpose)
    /// ```rust,no_run
    /// use fx_durable_ga::models::*;
    /// # use fx_durable_ga::optimization::Service;
    /// # #[derive(Debug)] struct MyType;
    /// # impl Encodeable for MyType {
    /// #     const NAME: &'static str = "MyType";
    /// #     type Phenotype = MyType;
    /// #     fn morphology() -> Vec<GeneBounds> { vec![] }
    /// #     fn encode(&self) -> Vec<i64> { vec![] }
    /// #     fn decode(_: &[i64]) -> Self::Phenotype { MyType }
    /// # }
    /// # async fn example(service: &Service) -> Result<(), Box<dyn std::error::Error>> {
    ///
    /// service.new_optimization_request(
    ///     MyType::NAME,
    ///     MyType::HASH,
    ///     FitnessGoal::maximize(0.95)?,                    // High-quality target
    ///     Schedule::generational(50, 50),                 // Moderate generations
    ///     Selector::tournament(3, 100),                   // Balanced selection
    ///     Mutagen::new(
    ///         Temperature::linear(0.7, 0.2, 1.0)?,         // Gradual cooling
    ///         MutationRate::linear(0.4, 0.1, 1.0)?
    ///     ),
    ///     Crossover::uniform(0.5)?,                       // Balanced recombination
    ///     Distribution::latin_hypercube(50)
    /// ).await?;
    /// # Ok(())
    /// # }
    /// ```
    ///
    /// ## Thorough Exploration (Complex Problems)
    /// ```rust,no_run
    /// use fx_durable_ga::models::*;
    /// # use fx_durable_ga::optimization::Service;
    /// # #[derive(Debug)] struct MyType;
    /// # impl Encodeable for MyType {
    /// #     const NAME: &'static str = "MyType";
    /// #     type Phenotype = MyType;
    /// #     fn morphology() -> Vec<GeneBounds> { vec![] }
    /// #     fn encode(&self) -> Vec<i64> { vec![] }
    /// #     fn decode(_: &[i64]) -> Self::Phenotype { MyType }
    /// # }
    /// # async fn example(service: &Service) -> Result<(), Box<dyn std::error::Error>> {
    ///
    /// service.new_optimization_request(
    ///     MyType::NAME,
    ///     MyType::HASH,
    ///     FitnessGoal::maximize(0.99)?,                    // High precision target
    ///     Schedule::rolling(10000, 200, 20),              // Large budget
    ///     Selector::tournament(2, 150),                   // Low selection pressure
    ///     Mutagen::constant(0.6, 0.4)?,                   // Sustained exploration
    ///     Crossover::single_point(),                      // Conservative recombination
    ///     Distribution::latin_hypercube(100)              // High initial diversity
    /// ).await?;
    /// # Ok(())
    /// # }
    /// ```
    ///
    /// # Parameter Interactions
    ///
    /// Key relationships to consider:
    /// - **High selection pressure + Low mutation**: Fast convergence, may get stuck
    /// - **Low selection pressure + High mutation**: Slow convergence, good exploration
    /// - **Large populations + Tournament selection**: Better genetic diversity
    /// - **Small populations + Roulette selection**: Risk of premature convergence
    /// - **Exponential decay + Generational schedule**: Classic simulated annealing
    /// - **Linear decay + Rolling schedule**: Steady refinement over time
    ///
    /// # Returns
    ///
    /// Returns `Ok(())` if the optimization request was successfully created and scheduled.
    /// The actual optimization runs asynchronously via the event/job system.
    ///
    /// # Errors
    ///
    /// - Returns error if the specified type hasn't been registered with an evaluator
    /// - Returns error if database operations fail
    /// - Parameter validation errors are caught at construction time (e.g., `FitnessGoal::maximize(1.5)` fails)
    ///
    /// # Example Usage
    ///
    /// ```rust,no_run
    /// use fx_durable_ga::models::*;
    /// # use fx_durable_ga::optimization::Service;
    ///
    /// // Define your problem type
    /// #[derive(Debug)]
    /// struct Point { x: f64, y: f64 }
    ///
    /// impl Encodeable for Point {
    ///     const NAME: &'static str = "Point";
    ///     type Phenotype = Point;
    ///     fn morphology() -> Vec<GeneBounds> {
    ///         vec![
    ///             GeneBounds::decimal(0.0, 10.0, 1000, 3).unwrap(),
    ///             GeneBounds::decimal(0.0, 10.0, 1000, 3).unwrap(),
    ///         ]
    ///     }
    ///     fn encode(&self) -> Vec<i64> {
    ///         let bounds = Self::morphology();
    ///         vec![
    ///             bounds[0].from_sample(self.x / 10.0),
    ///             bounds[1].from_sample(self.y / 10.0),
    ///         ]
    ///     }
    ///     fn decode(genes: &[i64]) -> Self::Phenotype {
    ///         let bounds = Self::morphology();
    ///         Point {
    ///             x: bounds[0].decode_f64(genes[0]),
    ///             y: bounds[1].decode_f64(genes[1]),
    ///         }
    ///     }
    /// }
    ///
    /// # async fn example(service: &Service) -> Result<(), Box<dyn std::error::Error>> {
    /// // Start optimization
    /// service.new_optimization_request(
    ///     Point::NAME,
    ///     Point::HASH,
    ///     FitnessGoal::maximize(0.95)?,
    ///     Schedule::generational(50, 50),
    ///     Selector::tournament(3, 100),
    ///     Mutagen::constant(0.5, 0.3)?,
    ///     Crossover::uniform(0.5)?,
    ///     Distribution::latin_hypercube(50)
    /// ).await?;
    /// # Ok(())
    /// # }
    /// ```
    #[instrument(level = "debug", skip(self), fields(type_name = type_name, type_hash = type_hash, goal = ?goal, mutagen = ?mutagen, crossover = ?crossover))]
    pub async fn new_optimization_request(
        &self,
        type_name: &str,
        type_hash: i32,
        goal: FitnessGoal,
        schedule: Schedule,
        selector: Selector,
        mutagen: Mutagen,
        crossover: Crossover,
        distribution: Distribution,
    ) -> Result<Uuid, Error> {
        tracing::info!("Optimization request received");

        let request = self
            .requests
            .chain(|mut tx_requests| {
                Box::pin(async move {
                    // Create a new optimization request with the repository
                    let request = tx_requests
                        .new_request(Request::new(
                            type_name,
                            type_hash,
                            goal,
                            selector,
                            schedule,
                            mutagen,
                            crossover,
                            distribution,
                        )?)
                        .await?;

                    // Instantiate a publisher
                    let mut publisher = fx_event_bus::Publisher::from_tx(tx_requests);

                    // Publish an event within the same transaction
                    publisher
                        .publish(OptimizationRequestedEvent::new(request.id))
                        .await?;

                    Ok((publisher, request))
                })
            })
            .await?;

        Ok(request.id)
    }

    /// Generates the initial population of genotypes for an optimization request.
    /// Creates genotypes based on the request's distribution and publishes generation events.
    #[instrument(level = "debug", skip(self), fields(request_id = %request_id))]
    pub(crate) async fn generate_initial_population(&self, request_id: Uuid) -> Result<(), Error> {
        tracing::info!("Generating initial population");

        // Get the optimization request
        let request = self.requests.get_request(request_id).await.map_err(|e| {
            tracing::error!(
                "Failed to fetch request in generate_initial_population with ID {}: {:?}",
                request_id,
                e
            );
            e
        })?;

        // Get the morphology of the type under optimization
        let morphology = self.morphologies.get_morphology(request.type_hash).await?;

        // Create an inital distribution of genomes
        let genomes = request.distribution.distribute(&morphology);

        let mut genotypes = Vec::with_capacity(genomes.len());
        let mut events = Vec::with_capacity(genomes.len());

        for genome in genomes {
            let genotype =
                Genotype::new(&request.type_name, request.type_hash, genome, request.id, 1);
            let event = GenotypeGenerated::new(request.id, genotype.id);

            genotypes.push(genotype);
            events.push(event);
        }

        self.genotypes
            .chain(|mut tx_genotypes| {
                Box::pin(async move {
                    // Create the initial generation atomically (prevents race conditions)
                    let inserted_genotypes = tx_genotypes.new_genotypes(genotypes).await?;

                    // Only proceed if genotypes were actually inserted (no race condition)
                    if !inserted_genotypes.is_empty() {
                        // Instantiate a publisher
                        let mut publisher = fx_event_bus::Publisher::from_tx(tx_genotypes);

                        // Publish one event for each generated phenotype
                        publisher.publish_many(&events).await?;

                        Ok((publisher, request))
                    } else {
                        // Race condition occurred - another worker created the generation
                        // Create a dummy publisher to satisfy the return type
                        let publisher = fx_event_bus::Publisher::from_tx(tx_genotypes);
                        Ok((publisher, request))
                    }
                })
            })
            .await?;

        Ok(())
    }

    /// Evaluates a genotype's fitness using the appropriate evaluator.
    /// Records the fitness result and publishes an evaluation event.
    #[instrument(level = "debug", skip(self), fields(request_id = %request_id, genotype_id = %genotype_id))]
    pub(crate) async fn evaluate_genotype(
        &self,
        request_id: Uuid,
        genotype_id: Uuid,
    ) -> Result<(), Error> {
        // Get the genotype from the database
        let genotype = self
            .genotypes
            .get_genotype(&genotype_id)
            .await
            .map_err(|e| {
                tracing::error!("Failed to fetch genotype with ID {}: {:?}", genotype_id, e);
                e
            })?;

        // Get the evaluator to use for this type
        let evaluator =
            self.evaluators
                .get(&genotype.type_hash)
                .ok_or(Error::UnknownTypeError {
                    type_hash: genotype.type_hash,
                    type_name: genotype.type_name,
                })?;

        // Call the evaluation function. This is a long running function!
        let terminator: Box<dyn Terminated> =
            Box::new(Terminator::new(self.requests.clone(), request_id));
        let fitness = evaluator.fitness(&genotype.genome, &terminator).await?;

        self.genotypes
            .chain(|mut tx_genotypes| {
                Box::pin(async move {
                    // Record the fitness of the genotype
                    tx_genotypes
                        .record_fitness(&Fitness::new(genotype_id, fitness))
                        .await?;

                    // Instantiate a publisher
                    let mut publisher = fx_event_bus::Publisher::from_tx(tx_genotypes);

                    // Publish an event
                    publisher
                        .publish(GenotypeEvaluatedEvent::new(request_id, genotype_id))
                        .await?;

                    Ok((publisher, ()))
                })
            })
            .await?;

        Ok(())
    }

    #[instrument(level = "debug", skip(self, request), fields(request_id = %request.id, num_offspring = num_offspring, next_generation_id = next_generation_id))]
    async fn breed_genotypes(
        &self,
        request: &Request,
        num_offspring: usize,
        next_generation_id: i32,
    ) -> Result<(), Error> {
        // Early return if generation already exists (prevents duplicate work)
        let exists = self
            .genotypes
            .check_if_generation_exists(request.id, next_generation_id)
            .await?;
        if exists {
            return Ok(());
        }

        tracing::info!("Breeding genotypes");
        // Get candidates with fitness from populations repository
        let candidates_with_fitness = self
            .genotypes
            .search_genotypes(
                &genotypes::Filter::default()
                    .with_request_id(request.id)
                    .with_fitness(true)
                    .with_order_random(),
                request.selector.sample_size(),
            )
            .await?;

        // Get morphology for mutation bounds
        let morphology = self.morphologies.get_morphology(request.type_hash).await?;

        // Get current population to calculate optimization progress
        let population = self.genotypes.get_population(&request.id).await?;

        let best_fitness = *request
            .goal
            .best_fitness(&population.min_fitness, &population.max_fitness);

        // Iterative breeding with deduplication to avoid creating duplicate genomes
        let mut final_genotypes = Vec::with_capacity(num_offspring);
        let mut generated_hashes = HashSet::new();
        let mut deduplication_attempts = 0;

        while final_genotypes.len() < num_offspring
            && deduplication_attempts < self.max_deduplication_attempts
        {
            let needed = num_offspring - final_genotypes.len();

            // Re-select parents for this iteration (borrowed refs)
            let parent_pairs = request
                .selector
                .select_parents(needed, &candidates_with_fitness, &request.goal)
                .map_err(|e| Error::SelectionError(e))?;

            // Breed using Breeder (before async operations)
            let batch_genotypes = {
                let mut rng = rand::rng();
                Breeder::breed_batch(
                    &request,
                    &morphology,
                    &parent_pairs,
                    next_generation_id,
                    request.goal.calculate_progress(best_fitness),
                    &mut rng,
                )
            };

            // Collect hashes from this batch
            let batch_hashes: Vec<i64> = batch_genotypes.iter().map(|g| g.genome_hash).collect();

            // Check database for intersections
            let intersecting_hashes = self
                .genotypes
                .get_intersection(request.id, &batch_hashes)
                .await?
                .into_iter()
                .collect::<HashSet<i64>>();

            // Filter out duplicates (database + already generated)
            let mut unique_count = 0;
            for genotype in batch_genotypes {
                if !intersecting_hashes.contains(&genotype.genome_hash)
                    && !generated_hashes.contains(&genotype.genome_hash)
                {
                    generated_hashes.insert(genotype.genome_hash);
                    final_genotypes.push(genotype);
                    unique_count += 1;
                }
            }

            if unique_count < num_offspring {
                // Inform of duplicate generation. This is an indication that request params may require tuning.
                tracing::info!(
                    "Breeding generated {} non-unique genomes during attempt {}",
                    num_offspring - unique_count,
                    deduplication_attempts
                );
            }

            // Update deduplication_attempts counter
            if unique_count == 0 {
                deduplication_attempts += 1;
            } else {
                deduplication_attempts = 0;
            }
        }

        // Check if we exhausted max_deduplication_attempts progress iterations
        if deduplication_attempts >= self.max_deduplication_attempts {
            tracing::warn!(
                "Breeding exhausted max_deduplication_attempts ({}) for request {}. Consider tuning selection parameters or increasing diversity.",
                self.max_deduplication_attempts,
                request.id
            );
        }

        // If we couldn't generate enough unique genotypes, log a warning
        if final_genotypes.len() < num_offspring {
            tracing::warn!(
                "Could only generate {} unique genotypes out of {} requested for request {}",
                final_genotypes.len(),
                num_offspring,
                request.id
            );
        }

        // Update database (only if we have any genotypes)
        if !final_genotypes.is_empty() {
            // Create events for final genotypes
            let events: Vec<GenotypeGenerated> = final_genotypes
                .iter()
                .map(|genotype| GenotypeGenerated::new(request.id, genotype.id))
                .collect();

            self.genotypes
                .chain(|mut tx_genotypes| {
                    Box::pin(async move {
                        let inserted_genotypes =
                            tx_genotypes.new_genotypes(final_genotypes).await?;

                        // Only proceed if genotypes were actually inserted (no race condition)
                        if !inserted_genotypes.is_empty() {
                            let mut publisher = fx_event_bus::Publisher::from_tx(tx_genotypes);
                            publisher.publish_many(&events).await?;

                            Ok((publisher, ()))
                        } else {
                            // Race condition occurred - another worker created the generation
                            let publisher = fx_event_bus::Publisher::from_tx(tx_genotypes);
                            Ok((publisher, ()))
                        }
                    })
                })
                .await?;
        }

        Ok(())
    }

    /// Maintains the population by checking completion status and scheduling breeding or termination.
    /// Called after each genotype evaluation to determine the next optimization step.
    #[instrument(level = "debug", skip(self), fields(request_id = %request_id))]
    pub(crate) async fn maintain_population(&self, request_id: Uuid) -> Result<(), Error> {
        let key = format!("maintain_population_{}", request_id);
        self.locking
            .lock_while(&key, || async {
                // Check if request is already concluded - skip if so
                if let Some(_) = self.requests.get_request_conclusion(&request_id).await? {
                    tracing::debug!("Request already concluded, skipping maintenance");
                    return Ok(());
                }

                // Get the request
                let request = self.requests.get_request(request_id).await.map_err(|e| {
                    tracing::error!("Failed to fetch request with ID {}: {:?}", request_id, e);
                    e
                })?;

                // Get the population
                let population = self.genotypes.get_population(&request.id).await?;

                let Some(best_fitness) = *request
                    .goal
                    .best_fitness(&population.min_fitness, &population.max_fitness)
                else {
                    return Ok(());
                };

                if request.is_completed(best_fitness) {
                    // Publish RequestCompleted::new(request_id)
                    self.genotypes
                        .chain(|tx_genotypes| {
                            Box::pin(async move {
                                // Create publisher
                                let mut publisher = fx_event_bus::Publisher::from_tx(tx_genotypes);

                                // Publish completion event
                                publisher
                                    .publish(RequestCompletedEvent::new(request.id))
                                    .await?;

                                Ok((publisher, ()))
                            })
                        })
                        .await?;
                    return Ok(());
                }

                match request.schedule.should_breed(&population) {
                    ScheduleDecision::Wait => Ok(()), // Do nothing
                    ScheduleDecision::Terminate => self.publish_terminated(request.id).await,
                    ScheduleDecision::Breed {
                        num_offspring,
                        next_generation_id,
                    } => {
                        self.breed_genotypes(&request, num_offspring, next_generation_id)
                            .await
                    }
                }
            })
            .await?
    }

    /// Records the conclusion of an optimization request to prevent duplicate processing.
    /// Uses locking to ensure atomicity when multiple workers might conclude the same request.
    #[instrument(level = "debug", skip(self), fields(request_id = %request_conclusion.request_id, concluded_at = %request_conclusion.concluded_at, concluded_with = ?request_conclusion.concluded_with))]
    pub(crate) async fn conclude_request(
        &self,
        request_conclusion: RequestConclusion,
    ) -> Result<(), Error> {
        let key = format!("conclude_request_{}", request_conclusion.request_id);
        self.locking
            .lock_while(&key, || async {
                if let Some(_) = self
                    .requests
                    .get_request_conclusion(&request_conclusion.request_id)
                    .await?
                {
                    return Ok::<(), super::Error>(());
                }

                tracing::info!("Concluding request");

                self.requests
                    .new_request_conclusion(&request_conclusion)
                    .await?;

                Ok(())
            })
            .await?
    }

    /// Publishes a termination event for an optimization request.
    #[instrument(level = "debug", skip(self), fields(request_id = %request_id))]
    pub(crate) async fn publish_terminated(&self, request_id: Uuid) -> Result<(), Error> {
        self.genotypes
            .chain(|tx_genotypes| {
                Box::pin(async move {
                    let mut publisher = Publisher::new(tx_genotypes.tx());
                    let ret = publisher
                        .publish(RequestTerminatedEvent::new(request_id))
                        .await?;

                    Ok((publisher, ret))
                })
            })
            .await?;

        Ok(())
    }

<<<<<<< HEAD
    /// Gets the best genotype for a request based on fitness.
    /// Returns the genotype with the best (min or max) fitness depending on the goal.
    #[instrument(level = "debug", skip(self), fields(request_id = %request_id))]
    pub async fn get_best_genotype(
        &self,
        request_id: Uuid,
    ) -> Result<Option<(Genotype, f64)>, Error> {
        let request = self.requests.get_request(request_id).await?;

        // Determine sort order based on goal
        let filter = match request.goal {
            FitnessGoal::Minimize { .. } => genotypes::Filter::default()
                .with_request_id(request_id)
                .with_fitness(true)
                .with_order_fitness_asc(),
            FitnessGoal::Maximize { .. } => genotypes::Filter::default()
                .with_request_id(request_id)
                .with_fitness(true)
                .with_order_fitness_desc(),
        };

        let results = self.genotypes.search_genotypes(&filter, 1).await?;

        // Extract the first result if it exists and has fitness
        let best = results
            .into_iter()
            .next()
            .and_then(|(genotype, fitness_opt)| fitness_opt.map(|fitness| (genotype, fitness)));

        Ok(best)
    }

    /// Checks if an optimization request has concluded.
    /// Returns true if the request has been completed or terminated.
    #[instrument(level = "debug", skip(self), fields(request_id = %request_id))]
    pub async fn is_request_concluded(&self, request_id: Uuid) -> Result<bool, Error> {
        Ok(self.requests.get_request_conclusion(&request_id).await?.is_some())
=======
    /// Get a morphology by its type name
    #[instrument(level = "debug", skip(self), fields(type_name))]
    pub async fn get_phenotype<T: Encodeable>(
        &self,
        genotype_id: &Uuid,
    ) -> Result<T::Phenotype, Error> {
        let genotype = self.genotypes.get_genotype(genotype_id).await?;

        if genotype.type_hash != T::HASH {
            return Err(Error::UnknownPhenotype {
                type_name: genotype.type_name,
                type_hash: genotype.type_hash,
            });
        }

        Ok(T::decode(&genotype.genome))
>>>>>>> 6a7d8def
    }
}

#[cfg(test)]
mod tests {
    use super::*;
    use crate::bootstrap;
    use crate::models::{
        Crossover, Distribution, FitnessGoal, Mutagen, MutationRate, Schedule, Selector,
        Temperature,
    };

    async fn create_test_service(pool: sqlx::PgPool) -> Service {
        let builder = bootstrap::bootstrap(pool).await.unwrap();
        builder.build()
    }

    #[sqlx::test(migrations = "./migrations")]
    async fn test_new_optimization_request_happy_path(pool: sqlx::PgPool) -> anyhow::Result<()> {
        // Run event bus migrations for event publishing
        fx_event_bus::run_migrations(&pool).await?;

        // Create service
        let service = create_test_service(pool.clone()).await;

        // Create valid request parameters
        let type_name = "TestType";
        let type_hash = 123;
        let goal = FitnessGoal::maximize(0.95)?;
        let schedule = Schedule::generational(100, 10);
        let selector = Selector::tournament(3, 20);
        let mutagen = Mutagen::new(Temperature::constant(0.5)?, MutationRate::constant(0.3)?);
        let crossover = Crossover::uniform(0.5)?;
        let distribution = Distribution::random(50);

        // Call the method
        let result = service
            .new_optimization_request(
                type_name,
                type_hash,
                goal.clone(),
                schedule.clone(),
                selector.clone(),
                mutagen.clone(),
                crossover.clone(),
                distribution.clone(),
            )
            .await;

        // Verify success
        assert!(result.is_ok(), "new_optimization_request should succeed");

        // Verify request was stored in database
        let request_count = sqlx::query_scalar!(
            "SELECT COUNT(*) FROM fx_durable_ga.requests WHERE type_name = $1 AND type_hash = $2",
            type_name,
            type_hash
        )
        .fetch_one(&pool)
        .await?
        .unwrap_or(0);

        assert_eq!(
            request_count, 1,
            "Exactly one request should be stored in database"
        );

        // Verify an OptimizationRequestedEvent was published
        let event_count: i64 = sqlx::query_scalar::<_, i64>(
            "SELECT COUNT(*) FROM fx_event_bus.events_unacknowledged WHERE name = $1",
        )
        .bind("OptimizationRequested")
        .fetch_one(&pool)
        .await?;

        assert_eq!(
            event_count, 1,
            "Exactly one OptimizationRequestedEvent should be published"
        );

        Ok(())
    }

    #[sqlx::test(migrations = "./migrations")]
    async fn test_generate_initial_population_happy_path(pool: sqlx::PgPool) -> anyhow::Result<()> {
        // Run event bus migrations
        fx_event_bus::run_migrations(&pool).await?;

        // Create service
        let service = create_test_service(pool.clone()).await;

        // Create a test morphology first
        let type_name = "TestType";
        let type_hash = 456;
        let morphology = crate::models::Morphology::new(
            type_name,
            type_hash,
            vec![
                crate::models::GeneBounds::integer(0, 9, 10).unwrap(), // 10 steps
                crate::models::GeneBounds::integer(0, 4, 5).unwrap(),  // 5 steps
            ],
        );

        // Insert morphology into database
        service.morphologies.new_morphology(morphology).await?;

        // Create a request
        let goal = FitnessGoal::maximize(0.95)?;
        let schedule = Schedule::generational(100, 10);
        let selector = Selector::tournament(3, 20);
        let mutagen = Mutagen::new(Temperature::constant(0.5)?, MutationRate::constant(0.3)?);
        let crossover = Crossover::uniform(0.5)?;
        let distribution = Distribution::random(10); // Small population for testing

        let request = crate::models::Request::new(
            type_name,
            type_hash,
            goal,
            selector,
            schedule,
            mutagen,
            crossover,
            distribution,
        )?;
        let request_id = request.id;

        // Insert request into database using chainable pattern
        service
            .requests
            .chain(|mut tx_requests| {
                Box::pin(async move {
                    let request = tx_requests.new_request(request).await?;
                    Ok((tx_requests, request))
                })
            })
            .await?;

        // Call the method under test
        let result = service.generate_initial_population(request_id).await;

        // Verify success
        assert!(result.is_ok(), "generate_initial_population should succeed");

        // Verify genotypes were created in database
        let genotype_count = sqlx::query_scalar!(
            "SELECT COUNT(*) FROM fx_durable_ga.genotypes WHERE request_id = $1 AND generation_id = 1",
            request_id
        )
        .fetch_one(&pool)
        .await?
        .unwrap_or(0);

        assert_eq!(
            genotype_count, 10,
            "Exactly 10 genotypes should be created for generation 1"
        );

        // Verify GenotypeGenerated events were published
        let event_count: i64 = sqlx::query_scalar::<_, i64>(
            "SELECT COUNT(*) FROM fx_event_bus.events_unacknowledged WHERE name = $1",
        )
        .bind("GenotypeGenerated")
        .fetch_one(&pool)
        .await?;

        assert_eq!(
            event_count, 10,
            "Exactly 10 GenotypeGenerated events should be published"
        );

        Ok(())
    }

    #[sqlx::test(migrations = "./migrations")]
    async fn test_evaluate_genotype_happy_path(pool: sqlx::PgPool) -> anyhow::Result<()> {
        use crate::models::{Encodeable, Evaluator, GeneBounds, Terminated};
        use futures::future::BoxFuture;

        // Define a simple test type
        #[derive(Debug)]
        struct TestType;

        impl Encodeable for TestType {
            const NAME: &'static str = "TestType";
            type Phenotype = (i64, i64);

            fn morphology() -> Vec<GeneBounds> {
                vec![
                    GeneBounds::integer(0, 9, 10).unwrap(),
                    GeneBounds::integer(0, 4, 5).unwrap(),
                ]
            }

            fn encode(&self) -> Vec<i64> {
                vec![5, 2] // Not used in test
            }

            fn decode(genes: &[i64]) -> Self::Phenotype {
                (genes[0], genes[1])
            }
        }

        // Simple evaluator that returns constant fitness
        struct TestEvaluator;

        impl Evaluator<(i64, i64)> for TestEvaluator {
            fn fitness<'a>(
                &self,
                _phenotype: (i64, i64),
                _terminated: &'a Box<dyn Terminated>,
            ) -> BoxFuture<'a, Result<f64, anyhow::Error>> {
                Box::pin(async move { Ok(0.75) })
            }
        }

        // Run event bus migrations
        fx_event_bus::run_migrations(&pool).await?;

        // Create service and register evaluator
        let service = bootstrap::bootstrap(pool.clone())
            .await?
            .register::<TestType, _>(TestEvaluator)
            .await?
            .build();

        // Create a test request
        let goal = FitnessGoal::maximize(0.95)?;
        let schedule = Schedule::generational(100, 10);
        let selector = Selector::tournament(3, 20);
        let mutagen = Mutagen::new(Temperature::constant(0.5)?, MutationRate::constant(0.3)?);
        let crossover = Crossover::uniform(0.5)?;
        let distribution = Distribution::random(1);

        let request = crate::models::Request::new(
            TestType::NAME,
            TestType::HASH,
            goal,
            selector,
            schedule,
            mutagen,
            crossover,
            distribution,
        )?;
        let request_id = request.id;

        // Insert request into database
        service
            .requests
            .chain(|mut tx_requests| {
                Box::pin(async move {
                    let request = tx_requests.new_request(request).await?;
                    Ok((tx_requests, request))
                })
            })
            .await?;

        // Create a genotype manually
        let genotype = crate::models::Genotype::new(
            TestType::NAME,
            TestType::HASH,
            vec![7, 3], // Test genome
            request_id,
            1, // generation_id
        );
        let genotype_id = genotype.id;

        // Insert genotype into database
        service
            .genotypes
            .chain(|mut tx_genotypes| {
                Box::pin(async move {
                    let genotypes = tx_genotypes.new_genotypes(vec![genotype]).await?;
                    Ok((tx_genotypes, genotypes))
                })
            })
            .await?;

        // Call the method under test
        let result = service.evaluate_genotype(request_id, genotype_id).await;

        // Verify success
        assert!(result.is_ok(), "evaluate_genotype should succeed");

        // Verify fitness was recorded in database
        let fitness = sqlx::query_scalar!(
            "SELECT fitness FROM fx_durable_ga.fitness WHERE genotype_id = $1",
            genotype_id
        )
        .fetch_one(&pool)
        .await?;

        assert_eq!(fitness, 0.75, "Fitness should be recorded as 0.75");

        // Verify GenotypeEvaluatedEvent was published
        let event_count: i64 = sqlx::query_scalar::<_, i64>(
            "SELECT COUNT(*) FROM fx_event_bus.events_unacknowledged WHERE name = $1",
        )
        .bind("GenotypeEvaluated")
        .fetch_one(&pool)
        .await?;

        assert_eq!(
            event_count, 1,
            "Exactly one GenotypeEvaluatedEvent should be published"
        );

        Ok(())
    }

    #[sqlx::test(migrations = "./migrations")]
    async fn test_maintain_population_request_completion(pool: sqlx::PgPool) -> anyhow::Result<()> {
        // Run event bus migrations
        fx_event_bus::run_migrations(&pool).await?;

        // Create service
        let service = create_test_service(pool.clone()).await;

        // Create morphology
        let type_name = "TestType";
        let type_hash = 789;
        let morphology = crate::models::Morphology::new(
            type_name,
            type_hash,
            vec![
                crate::models::GeneBounds::integer(0, 9, 10).unwrap(),
                crate::models::GeneBounds::integer(0, 4, 5).unwrap(),
            ],
        );
        service.morphologies.new_morphology(morphology).await?;

        // Create request with LOW fitness goal (0.5) so it's easy to exceed
        let goal = FitnessGoal::maximize(0.5)?;
        let schedule = Schedule::generational(100, 10);
        let selector = Selector::tournament(3, 20);
        let mutagen = Mutagen::new(Temperature::constant(0.5)?, MutationRate::constant(0.3)?);
        let crossover = Crossover::uniform(0.5)?;
        let distribution = Distribution::random(5);

        let request = crate::models::Request::new(
            type_name,
            type_hash,
            goal,
            selector,
            schedule,
            mutagen,
            crossover,
            distribution,
        )?;
        let request_id = request.id;

        // Insert request
        service
            .requests
            .chain(|mut tx_requests| {
                Box::pin(async move {
                    let request = tx_requests.new_request(request).await?;
                    Ok((tx_requests, request))
                })
            })
            .await?;

        // Create genotype with fitness that EXCEEDS the goal (0.8 > 0.5)
        let genotype =
            crate::models::Genotype::new(type_name, type_hash, vec![5, 2], request_id, 1);
        let genotype_id = genotype.id;

        // Insert genotype and fitness
        service
            .genotypes
            .chain(|mut tx_genotypes| {
                Box::pin(async move {
                    // Insert genotype
                    tx_genotypes.new_genotypes(vec![genotype]).await?;

                    // Insert fitness that exceeds goal
                    let fitness = crate::models::Fitness::new(genotype_id, 0.8);
                    tx_genotypes.record_fitness(&fitness).await?;

                    Ok((tx_genotypes, ()))
                })
            })
            .await?;

        // Call the method under test
        let result = service.maintain_population(request_id).await;

        // Verify success
        assert!(result.is_ok(), "maintain_population should succeed");

        // Verify RequestCompletedEvent was published
        let event_count: i64 = sqlx::query_scalar::<_, i64>(
            "SELECT COUNT(*) FROM fx_event_bus.events_unacknowledged WHERE name = $1",
        )
        .bind("RequestCompleted")
        .fetch_one(&pool)
        .await?;

        assert_eq!(
            event_count, 1,
            "Exactly one RequestCompletedEvent should be published"
        );

        Ok(())
    }

    #[sqlx::test(migrations = "./migrations")]
    async fn test_get_phenotype(pool: sqlx::PgPool) -> anyhow::Result<()> {
        use crate::models::{Encodeable, GeneBounds};

        #[derive(Debug, PartialEq)]
        struct TestPoint {
            x: i64,
            y: i64,
        }

        impl Encodeable for TestPoint {
            const NAME: &'static str = "TestPoint";
            type Phenotype = TestPoint;

            fn morphology() -> Vec<GeneBounds> {
                vec![
                    GeneBounds::integer(0, 9, 10).unwrap(),
                    GeneBounds::integer(0, 4, 5).unwrap(),
                ]
            }

            fn encode(&self) -> Vec<i64> {
                vec![self.x, self.y]
            }

            fn decode(genes: &[i64]) -> Self::Phenotype {
                TestPoint {
                    x: genes[0],
                    y: genes[1],
                }
            }
        }

        let service = create_test_service(pool.clone()).await;

        let goal = FitnessGoal::maximize(0.95)?;
        let schedule = Schedule::generational(100, 10);
        let selector = Selector::tournament(3, 20);
        let mutagen = Mutagen::new(Temperature::constant(0.5)?, MutationRate::constant(0.3)?);
        let crossover = Crossover::uniform(0.5)?;
        let distribution = Distribution::random(10);

        let request = crate::models::Request::new(
            TestPoint::NAME,
            TestPoint::HASH,
            goal,
            selector,
            schedule,
            mutagen,
            crossover,
            distribution,
        )?;
        let request_id = request.id;

        service
            .requests
            .chain(|mut tx_requests| {
                Box::pin(async move {
                    let request = tx_requests.new_request(request).await?;
                    Ok((tx_requests, request))
                })
            })
            .await?;

        let genotype = crate::models::Genotype::new(
            TestPoint::NAME,
            TestPoint::HASH,
            vec![7, 3],
            request_id,
            1,
        );
        let genotype_id = genotype.id;

        service
            .genotypes
            .chain(|mut tx_genotypes| {
                Box::pin(async move {
                    tx_genotypes.new_genotypes(vec![genotype]).await?;
                    Ok((tx_genotypes, ()))
                })
            })
            .await?;

        let result: TestPoint = service.get_phenotype::<TestPoint>(&genotype_id).await?;

        assert_eq!(result.x, 7);
        assert_eq!(result.y, 3);

        Ok(())
    }
}<|MERGE_RESOLUTION|>--- conflicted
+++ resolved
@@ -700,7 +700,6 @@
         Ok(())
     }
 
-<<<<<<< HEAD
     /// Gets the best genotype for a request based on fitness.
     /// Returns the genotype with the best (min or max) fitness depending on the goal.
     #[instrument(level = "debug", skip(self), fields(request_id = %request_id))]
@@ -737,8 +736,13 @@
     /// Returns true if the request has been completed or terminated.
     #[instrument(level = "debug", skip(self), fields(request_id = %request_id))]
     pub async fn is_request_concluded(&self, request_id: Uuid) -> Result<bool, Error> {
-        Ok(self.requests.get_request_conclusion(&request_id).await?.is_some())
-=======
+        Ok(self
+            .requests
+            .get_request_conclusion(&request_id)
+            .await?
+            .is_some())
+    }
+
     /// Get a morphology by its type name
     #[instrument(level = "debug", skip(self), fields(type_name))]
     pub async fn get_phenotype<T: Encodeable>(
@@ -755,7 +759,6 @@
         }
 
         Ok(T::decode(&genotype.genome))
->>>>>>> 6a7d8def
     }
 }
 
